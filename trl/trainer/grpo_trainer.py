--- conflicted
+++ resolved
@@ -46,11 +46,7 @@
 from transformers.utils import is_peft_available
 
 from ..data_utils import apply_chat_template, is_conversational, maybe_apply_chat_template
-<<<<<<< HEAD
-from ..extras.profiling import profiling_decorator
-=======
 from ..extras.profiling import profiling_context, profiling_decorator
->>>>>>> 98de0e7c
 from ..import_utils import is_rich_available, is_vllm_available
 from ..models import create_reference_model, prepare_deepspeed, unwrap_model_for_generation
 from .callbacks import SyncRefModelCallback
@@ -454,13 +450,8 @@
                 device_type = PartialState().default_device.type
                 device_module = getattr(torch, device_type)
                 if vllm_device == "auto":
-<<<<<<< HEAD
-                    if torch.cuda.device_count() == 1:
-                        vllm_device = "cuda:0"  # particular case when training with only 1 GPU: share it
-=======
                     if device_module.device_count() == 1:
                         vllm_device = f"{device_type}:0"  # particular case when training with onyl 1 device: share it
->>>>>>> 98de0e7c
                     else:
                         vllm_device = f"{device_type}:{self.accelerator.num_processes}"  # take the next GPU idx
                 # Check that the requested device is available
