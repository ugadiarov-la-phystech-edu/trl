# Copyright 2025 The HuggingFace Team. All rights reserved.
#
# Licensed under the Apache License, Version 2.0 (the "License");
# you may not use this file except in compliance with the License.
# You may obtain a copy of the License at
#
#     http://www.apache.org/licenses/LICENSE-2.0
#
# Unless required by applicable law or agreed to in writing, software
# distributed under the License is distributed on an "AS IS" BASIS,
# WITHOUT WARRANTIES OR CONDITIONS OF ANY KIND, either express or implied.
# See the License for the specific language governing permissions and
# limitations under the License.

import warnings
from dataclasses import dataclass, field
from typing import Any, Optional

from transformers import TrainingArguments


@dataclass
class SFTConfig(TrainingArguments):
    r"""
    Configuration class for the [`SFTTrainer`].

    Only the parameters specific to SFT training are listed here. For details on other parameters, refer to the
    [`~transformers.TrainingArguments`] documentation.

    Using [`~transformers.HfArgumentParser`] we can turn this class into
    [argparse](https://docs.python.org/3/library/argparse#module-argparse) arguments that can be specified on the
    command line.

    Parameters:
        > Parameters that control the model

        model_init_kwargs (`dict[str, Any]` or `None`, *optional*, defaults to `None`):
            Keyword arguments for [`~transformers.AutoModelForCausalLM.from_pretrained`], used when the `model`
            argument of the [`SFTTrainer`] is provided as a string.
<<<<<<< HEAD
        use_liger (`bool`, *optional*, defaults to `False`):
            Monkey patch the model with Liger kernels to increase throughput and reduce memory usage.
        activation_offloading (`bool`, *optional*, defaults to `False`):
            Whether to offload the activations to the CPU.
=======
>>>>>>> 98de0e7c

        > Parameters that control the data preprocessing

        dataset_text_field (`str`, *optional*, defaults to `"text"`):
            Name of the column that contains text data in the dataset.
        dataset_kwargs (`dict[str, Any]` or `None`, *optional*, defaults to `None`):
            Dictionary of optional keyword arguments for the dataset preparation. The only supported key is
            `skip_prepare_dataset`.
        dataset_num_proc (`int` or `None`, *optional*, defaults to `None`):
            Number of processes to use for processing the dataset.
        max_length (`int` or `None`, *optional*, defaults to `1024`):
            Maximum length of the tokenized sequence. Sequences longer than `max_length` are truncated from the right.
            If `None`, no truncation is applied. When packing is enabled, this value sets the sequence length.
        packing (`bool`, *optional*, defaults to `False`):
            Whether to pack multiple sequences into a fixed-length format. Uses `max_length` to define sequence length.
        eval_packing (`bool` or `None`, *optional*, defaults to `None`):
            Whether to pack the eval dataset. If `None`, uses the same value as `packing`.

        > Parameters that control the training

        learning_rate (`float`, *optional*, defaults to `2e-5`):
            Initial learning rate for [`AdamW`] optimizer. The default value replaces that of
            [`~transformers.TrainingArguments`].
    """

    # Parameters that control the model
    model_init_kwargs: Optional[dict[str, Any]] = field(
        default=None,
        metadata={
            "help": "Keyword arguments for `AutoModelForCausalLM.from_pretrained`, used when the `model` argument of "
            "the `SFTTrainer` is provided as a string."
        },
    )

    # Parameters that control the data preprocessing
    dataset_text_field: str = field(
        default="text",
        metadata={"help": "Name of the column that contains text data in the dataset."},
    )
    dataset_kwargs: Optional[dict[str, Any]] = field(
        default=None,
        metadata={
            "help": "Dictionary of optional keyword arguments for the dataset preparation. The only supported key is "
            "`skip_prepare_dataset`."
        },
    )
    dataset_num_proc: Optional[int] = field(
        default=None,
        metadata={"help": "Number of processes to use for processing the dataset."},
    )
    max_length: Optional[int] = field(
        default=1024,
        metadata={
            "help": "Maximum length of the tokenized sequence. Sequences longer than `max_length` are truncated from"
            "the right. If `None`, no truncation is applied. When packing is enabled, this value sets the "
            "sequence length."
        },
    )
    packing: bool = field(
        default=False,
        metadata={
            "help": "Whether to pack multiple sequences into a fixed-length format. Uses `max_length` to define "
            "sequence length."
        },
    )
    eval_packing: Optional[bool] = field(
        default=None,
        metadata={"help": "Whether to pack the eval dataset. If `None`, uses the same value as `packing`."},
    )

    # Parameters that control the training
    learning_rate: float = field(
        default=2.0e-5,
        metadata={
            "help": "Initial learning rate for `AdamW` optimizer. The default value replaces that of "
            "`TrainingArguments`."
        },
    )

    # Deprecated parameters
    dataset_batch_size: Optional[int] = field(
        default=None,
        metadata={"help": "Deprecated. You can safely remove this parameter from your configuration."},
    )
    num_of_sequences: Optional[int] = field(
        default=None,
        metadata={
            "help": "Deprecated. Use `max_length` instead, which specifies the maximum length of the tokenized "
            "sequence, unlike `num_of_sequences`, which referred to string sequences."
        },
    )
    chars_per_token: Optional[float] = field(
        default=None,
        metadata={"help": "Deprecated. If you want to customize the packing length, use `max_length`."},
    )
    max_seq_length: Optional[int] = field(
        default=None,
        metadata={"help": "Deprecated. Use `max_length` instead."},
    )
    use_liger: Optional[bool] = field(
        default=None,
        metadata={"help": "Deprecated. Use `use_liger_kernel` instead."},
    )

    activation_offloading: bool = field(
        default=False,
        metadata={"help": "Whether to offload the activations to the CPU."},
    )

    def __post_init__(self):
        super().__post_init__()

        if self.dataset_batch_size is not None:
            warnings.warn(
                "`dataset_batch_size` is deprecated and will be remove in version 0.18.0. You can safely remove this "
                "parameter from your configuration.",
                DeprecationWarning,
            )

        if self.num_of_sequences is not None:
            warnings.warn(
                "`num_of_sequences` is deprecated and will be remove in version 0.18.0. Use `max_length` instead, "
                "which specifies the maximum length of the tokenized sequence, unlike `num_of_sequences`, which r"
                "eferred to string sequences.",
                DeprecationWarning,
            )

        if self.chars_per_token is not None:
            warnings.warn(
                "`chars_per_token` is deprecated and will be remove in version 0.18.0. If you want to customize the "
                "packing length, use `max_length`.",
                DeprecationWarning,
            )

        if self.max_seq_length is not None:
            warnings.warn(
                "`max_seq_length` is deprecated and will be remove in version 0.20.0. Use `max_length` instead.",
                DeprecationWarning,
            )
            self.max_length = self.max_seq_length

        if self.use_liger is not None:
            warnings.warn(
                "`use_liger` is deprecated and will be remove in version 0.18.0. Use `use_liger_kernel` instead.",
                DeprecationWarning,
            )
            self.use_liger_kernel = self.use_liger<|MERGE_RESOLUTION|>--- conflicted
+++ resolved
@@ -37,13 +37,8 @@
         model_init_kwargs (`dict[str, Any]` or `None`, *optional*, defaults to `None`):
             Keyword arguments for [`~transformers.AutoModelForCausalLM.from_pretrained`], used when the `model`
             argument of the [`SFTTrainer`] is provided as a string.
-<<<<<<< HEAD
-        use_liger (`bool`, *optional*, defaults to `False`):
-            Monkey patch the model with Liger kernels to increase throughput and reduce memory usage.
         activation_offloading (`bool`, *optional*, defaults to `False`):
             Whether to offload the activations to the CPU.
-=======
->>>>>>> 98de0e7c
 
         > Parameters that control the data preprocessing
 
