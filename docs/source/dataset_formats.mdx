--- conflicted
+++ resolved
@@ -77,20 +77,6 @@
  "label": False}</code></pre>
     </td>
   </tr>
-<<<<<<< HEAD
-  <tr>
-    <td>Stepwise preference</td>
-    <td>
-      <pre><code>{"prompt": "The sky is",
- "completion": [", let me think...", "blue"],
- "labels": [False, True]}</code></pre>
-    </td>
-    <td>
-      <pre><code>{"prompt": [{"role": "user", "content": "What color is the sky?"}],
- "completion": [{"role": "assistant", "content": "Let me think..."}, {"role": "assistant", "content": "It is green."}],
- "labels": [False, False]}</code></pre>
-    </td>
-=======
   </tr>
     <td>Stepwise supervision</td>
     <td>
@@ -102,7 +88,6 @@
  "labels": [True, True, False, False]}</code></pre>
     </td>
     <td></td>
->>>>>>> cbf9abcd
   </tr>
 </table>
 
@@ -277,40 +262,22 @@
 
 Choosing the right dataset type depends on the task you are working on and the specific requirements of the TRL trainer you are using. Below is a brief overview of the dataset types supported by each TRL trainer.
 
-<<<<<<< HEAD
-| Trainer                   | Expected dataset type                                   |
-| ------------------------- | ------------------------------------------------------- |
-| [`BCOTrainer`]            | [Unpaired preference](#unpaired-preference)             |
-| [`CPOTrainer`]            | [Preference (explicit prompt recommended)](#preference) |
-| [`DPOTrainer`]            | [Preference (explicit prompt recommended)](#preference) |
-| [`GKDTrainer`]            | [Prompt-completion](#prompt-completion)                 |
-| [`IterativeSFTTrainer`]   | [Unpaired preference](#unpaired-preference)             |
-| [`KTOTrainer`]            | [Unpaired preference](#unpaired-preference)             |
-| [`NashMDTrainer`]         | [Prompt-only](#prompt-only)                             |
-| [`OnlineDPOTrainer`]      | [Prompt-only](#prompt-only)                             |
-| [`ORPOTrainer`]           | [Preference (explicit prompt recommended)](#preference) |
-| [`PPOTrainer`]            | Tokenized language modeling                             |
-| [`RewardTrainer`]         | [Preference (implicit prompt recommended)](#preference) |
-| [`SFTTrainer`]            | [Language modeling](#language-modeling)                 |
-| [`StepwiseRewardTrainer`] | [Name to find]                                          |
-| [`XPOTrainer`]            | [Prompt-only](#prompt-only)                             |
-=======
-| Trainer                 | Expected dataset type                                                                                  |
-| ----------------------- | ------------------------------------------------------------------------------------------------------ |
-| [`BCOTrainer`]          | [Unpaired preference](#unpaired-preference)                                                            |
-| [`CPOTrainer`]          | [Preference (explicit prompt recommended)](#preference)                                                |
-| [`DPOTrainer`]          | [Preference (explicit prompt recommended)](#preference)                                                |
-| [`GKDTrainer`]          | [Prompt-completion](#prompt-completion)                                                                |
-| [`IterativeSFTTrainer`] | [Unpaired preference](#unpaired-preference)                                                            |
-| [`KTOTrainer`]          | [Unpaired preference](#unpaired-preference) or [Preference (explicit prompt recommended)](#preference) |
-| [`NashMDTrainer`]       | [Prompt-only](#prompt-only)                                                                            |
-| [`OnlineDPOTrainer`]    | [Prompt-only](#prompt-only)                                                                            |
-| [`ORPOTrainer`]         | [Preference (explicit prompt recommended)](#preference)                                                |
-| [`PPOTrainer`]          | Tokenized language modeling                                                                            |
-| [`RewardTrainer`]       | [Preference (implicit prompt recommended)](#preference)                                                |
-| [`SFTTrainer`]          | [Language modeling](#language-modeling)                                                                |
-| [`XPOTrainer`]          | [Prompt-only](#prompt-only)                                                                            |
->>>>>>> cbf9abcd
+| Trainer                   | Expected dataset type                                                                                  |
+| ------------------------- | ------------------------------------------------------------------------------------------------------ |
+| [`BCOTrainer`]            | [Unpaired preference](#unpaired-preference)                                                            |
+| [`CPOTrainer`]            | [Preference (explicit prompt recommended)](#preference)                                                |
+| [`DPOTrainer`]            | [Preference (explicit prompt recommended)](#preference)                                                |
+| [`GKDTrainer`]            | [Prompt-completion](#prompt-completion)                                                                |
+| [`IterativeSFTTrainer`]   | [Unpaired preference](#unpaired-preference)                                                            |
+| [`KTOTrainer`]            | [Unpaired preference](#unpaired-preference) or [Preference (explicit prompt recommended)](#preference) |
+| [`NashMDTrainer`]         | [Prompt-only](#prompt-only)                                                                            |
+| [`OnlineDPOTrainer`]      | [Prompt-only](#prompt-only)                                                                            |
+| [`ORPOTrainer`]           | [Preference (explicit prompt recommended)](#preference)                                                |
+| [`PPOTrainer`]            | Tokenized language modeling                                                                            |
+| [`RewardTrainer`]         | [Preference (implicit prompt recommended)](#preference)                                                |
+| [`SFTTrainer`]            | [Language modeling](#language-modeling)                                                                |
+| [`StepwiseRewardTrainer`] | [Stepwise preference](#stepwise-preference)                                                            |
+| [`XPOTrainer`]            | [Prompt-only](#prompt-only)                                                                            |
 
 <Tip>
 
